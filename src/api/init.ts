--- conflicted
+++ resolved
@@ -25,18 +25,17 @@
 import { isProdEnv, logger } from '../helpers';
 import { createWsRpcRouter } from './routes/ws-rpc';
 import { createBurnchainRouter } from './routes/burnchain';
-<<<<<<< HEAD
 import { createBNSNamespacesRouter } from './routes/bns/namespaces';
 import { createBNSPriceRouter } from './routes/bns/pricing';
 import { createBNSNamesRouter } from './routes/bns/names';
 import { createBNSAddressesRouter } from './routes/bns/addresses';
-=======
+
 import { ChainID } from '@stacks/transactions';
 
 import * as pathToRegex from 'path-to-regexp';
 import * as expressListEndpoints from 'express-list-endpoints';
 import { createMiddleware as createPrometheusMiddleware } from '@promster/express';
->>>>>>> 83c3ccd8
+
 
 export interface ApiServer {
   expressApp: ExpressWithAsync;
